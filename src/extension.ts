--- conflicted
+++ resolved
@@ -12,13 +12,6 @@
   // The command has been defined in the package.json file
   // Now provide the implementation of the command with registerCommand
   // The commandId parameter must match the command field in package.json
-<<<<<<< HEAD
-  const disposable = vscode.commands.registerCommand('vscode-bash.helloWorld', () => {
-    // The code you place here will be executed every time your command is executed
-    // Display a message box to the user
-    vscode.window.showInformationMessage('Hello World from vscode-bash!');
-  });
-=======
   const disposable = vscode.commands.registerCommand(
     'vscode-bash.helloWorld',
     () => {
@@ -28,10 +21,11 @@
       vscode.window.showInformationMessage('Hello World from vscode-bash!');
     }
   );
->>>>>>> de8998d3
 
   context.subscriptions.push(disposable);
 }
 
 // This method is called when your extension is deactivated
-export function deactivate() {}+export function deactivate() {
+  console.log('deactivate');
+}