--- conflicted
+++ resolved
@@ -30,16 +30,9 @@
     "check-format": "prettier --check .",
     "format": "prettier --write .",
     "compile": "tsc -p ./",
-<<<<<<< HEAD
-    "watch": "tsc -watch -p ./",
-    "pretest": "yarn compile && yarn lint",
-    "lint": "eslint src --ext ts",
-    "test": "node ./out/test/runTest.js"
-=======
     "lint": "eslint .",
     "watch": "tsc -watch -p ./",
     "test": "jest"
->>>>>>> de8998d3
   },
   "devDependencies": {
     "@types/glob": "8.0.0",
